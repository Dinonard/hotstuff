--- conflicted
+++ resolved
@@ -327,11 +327,7 @@
         // Store the block only if we have already processed all its ancestors.
         self.store_block(block).await;
 
-<<<<<<< HEAD
-        self.cleanup_proposer(&b0, &b1, &block).await;
-=======
         self.cleanup_proposer(&b0, &b1, block).await;
->>>>>>> c95ec5ee
 
         // Check if we can commit the head of the 2-chain.
         // Note that we commit blocks only if we have all its ancestors.
